// Copyright 2018 The go-zeromq Authors. All rights reserved.
// Use of this source code is governed by a BSD-style
// license that can be found in the LICENSE file.

package zmq4

import (
	"bytes"
	"context"
	"net"
	"sync"

	"golang.org/x/sync/errgroup"
)

// NewRouter returns a new ROUTER ZeroMQ socket.
// The returned socket value is initially unbound.
func NewRouter(ctx context.Context, opts ...Option) Socket {
	router := &routerSocket{newSocket(ctx, Router, opts...)}
	router.sck.r = newRouterQReader(router.sck.ctx)
	router.sck.w = newRouterMWriter(router.sck.ctx)
	return router
}

// routerSocket is a ROUTER ZeroMQ socket.
type routerSocket struct {
	sck *socket
}

// Close closes the open Socket
func (router *routerSocket) Close() error {
	return router.sck.Close()
}

// Send puts the message on the outbound send queue.
// Send blocks until the message can be queued or the send deadline expires.
func (router *routerSocket) Send(msg Msg) error {
	ctx, cancel := context.WithTimeout(router.sck.ctx, router.sck.Timeout())
	defer cancel()
	return router.sck.w.write(ctx, msg)
}

// SendMulti puts the message on the outbound send queue.
// SendMulti blocks until the message can be queued or the send deadline expires.
// The message will be sent as a multipart message.
func (router *routerSocket) SendMulti(msg Msg) error {
	msg.multipart = true
	return router.Send(msg)
}

// Recv receives a complete message.
func (router *routerSocket) Recv() (Msg, error) {
	return router.sck.Recv()
}

// Listen connects a local endpoint to the Socket.
func (router *routerSocket) Listen(ep string) error {
	return router.sck.Listen(ep)
}

// Dial connects a remote endpoint to the Socket.
func (router *routerSocket) Dial(ep string) error {
	return router.sck.Dial(ep)
}

// Type returns the type of this Socket (PUB, SUB, ...)
func (router *routerSocket) Type() SocketType {
	return router.sck.Type()
}

// Addr returns the listener's address.
// Addr returns nil if the socket isn't a listener.
func (router *routerSocket) Addr() net.Addr {
	return router.sck.Addr()
}

// GetOption is used to retrieve an option for a socket.
func (router *routerSocket) GetOption(name string) (interface{}, error) {
	return router.sck.GetOption(name)
}

// SetOption is used to set an option for a socket.
func (router *routerSocket) SetOption(name string, value interface{}) error {
	return router.sck.SetOption(name, value)
}

// routerQReader is a queued-message reader.
type routerQReader struct {
	ctx context.Context

	mu sync.RWMutex
	rs []*Conn
	c  chan Msg

	sem *semaphore // ready when a connection is live.
}

func newRouterQReader(ctx context.Context) *routerQReader {
	const qrsize = 10
	return &routerQReader{
		ctx: ctx,
		c:   make(chan Msg, qrsize),
		sem: newSemaphore(),
	}
}

func (q *routerQReader) Close() error {
	q.mu.RLock()
	var err error
	for _, r := range q.rs {
		e := r.Close()
		if e != nil && err == nil {
			err = e
		}
	}
	q.rs = nil
	q.mu.RUnlock()
	return err
}

func (q *routerQReader) addConn(r *Conn) {
	q.mu.Lock()
	q.sem.enable()
	q.rs = append(q.rs, r)
	q.mu.Unlock()
	go q.listen(q.ctx, r)
}

func (q *routerQReader) rmConn(r *Conn) {
	q.mu.Lock()
	defer q.mu.Unlock()

	cur := -1
	for i := range q.rs {
		if q.rs[i] == r {
			cur = i
			break
		}
	}
	if cur >= 0 {
		q.rs = append(q.rs[:cur], q.rs[cur+1:]...)
	}
}

func (q *routerQReader) read(ctx context.Context, msg *Msg) error {
	q.sem.lock(ctx)
	select {
	case <-ctx.Done():
		return ctx.Err()
	case *msg = <-q.c:
	}
	return msg.err
}

func (q *routerQReader) listen(ctx context.Context, r *Conn) {
	defer q.rmConn(r)
	defer r.Close()

	id := []byte(r.Peer.Meta[sysSockID])
	for {
		msg := r.read(ctx)
		select {
		case <-ctx.Done():
			return
		default:
			if msg.err != nil {
				return
			}
			msg.Frames = append([][]byte{id}, msg.Frames...)
			q.c <- msg
		}
	}
}

type routerMWriter struct {
	ctx context.Context
	mu  sync.Mutex
	ws  []*Conn
	sem *semaphore
}

func newRouterMWriter(ctx context.Context) *routerMWriter {
	return &routerMWriter{
		ctx: ctx,
		sem: newSemaphore(),
	}
}

func (w *routerMWriter) Close() error {
	w.mu.Lock()
	var err error
	for _, ww := range w.ws {
		e := ww.Close()
		if e != nil && err == nil {
			err = e
		}
	}
	w.ws = nil
	w.mu.Unlock()
	return err
}

func (mw *routerMWriter) addConn(w *Conn) {
	mw.mu.Lock()
	mw.sem.enable()
	mw.ws = append(mw.ws, w)
	mw.mu.Unlock()
}

func (mw *routerMWriter) rmConn(w *Conn) {
	mw.mu.Lock()
	defer mw.mu.Unlock()

	cur := -1
	for i := range mw.ws {
		if mw.ws[i] == w {
			cur = i
			break
		}
	}
	if cur >= 0 {
		mw.ws = append(mw.ws[:cur], mw.ws[cur+1:]...)
	}
}

func (w *routerMWriter) write(ctx context.Context, msg Msg) error {
<<<<<<< HEAD
	w.sem.lock()
	grp, ctx2 := errgroup.WithContext(ctx)
=======
	w.sem.lock(ctx)
	grp, _ := errgroup.WithContext(ctx)
>>>>>>> 826b120d
	w.mu.Lock()
	id := msg.Frames[0]
	dmsg := NewMsgFrom(msg.Frames[1:]...)
	for i := range w.ws {
		ww := w.ws[i]
		pid := []byte(ww.Peer.Meta[sysSockID])
		if !bytes.Equal(pid, id) {
			continue
		}
		grp.Go(func() error {
			return ww.SendMsg(ctx2, dmsg)
		})
	}
	err := grp.Wait()
	w.mu.Unlock()
	return err
}

var (
	_ rpool  = (*routerQReader)(nil)
	_ wpool  = (*routerMWriter)(nil)
	_ Socket = (*routerSocket)(nil)
)<|MERGE_RESOLUTION|>--- conflicted
+++ resolved
@@ -224,13 +224,8 @@
 }
 
 func (w *routerMWriter) write(ctx context.Context, msg Msg) error {
-<<<<<<< HEAD
-	w.sem.lock()
+	w.sem.lock(ctx)
 	grp, ctx2 := errgroup.WithContext(ctx)
-=======
-	w.sem.lock(ctx)
-	grp, _ := errgroup.WithContext(ctx)
->>>>>>> 826b120d
 	w.mu.Lock()
 	id := msg.Frames[0]
 	dmsg := NewMsgFrom(msg.Frames[1:]...)
