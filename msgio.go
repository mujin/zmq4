// Copyright 2018 The go-zeromq Authors. All rights reserved.
// Use of this source code is governed by a BSD-style
// license that can be found in the LICENSE file.

package zmq4

import (
	"context"
	"io"
	"sync"

	errgrp "github.com/go-zeromq/zmq4/internal/errgroup"
	"golang.org/x/sync/errgroup"
)

// rpool is the interface that reads ZMQ messages from a pool of connections.
type rpool interface {
	io.Closer

	addConn(r *Conn)
	rmConn(r *Conn)
	read(ctx context.Context, msg *Msg) error
}

// wpool is the interface that writes ZMQ messages to a pool of connections.
type wpool interface {
	io.Closer

	addConn(w *Conn)
	rmConn(r *Conn)
	write(ctx context.Context, msg Msg) error
}

// qreader is a queued-message reader.
type qreader struct {
	ctx context.Context
	mu  sync.RWMutex
	rs  []*Conn
	c   chan Msg

	sem *semaphore // ready when a connection is live.
}

func newQReader(ctx context.Context) *qreader {
	const qrsize = 10
	return &qreader{
		ctx: ctx,
		c:   make(chan Msg, qrsize),
		sem: newSemaphore(),
	}
}

func (q *qreader) Close() error {
	q.mu.RLock()
	var err error
	var grp errgroup.Group
	for i := range q.rs {
		grp.Go(q.rs[i].Close)
	}
	err = grp.Wait()
	q.rs = nil
	q.mu.RUnlock()
	return err
}

func (q *qreader) addConn(r *Conn) {
	q.mu.Lock()
	q.sem.enable()
	q.rs = append(q.rs, r)
	q.mu.Unlock()
	go q.listen(q.ctx, r)
}

func (q *qreader) rmConn(r *Conn) {
	q.mu.Lock()
	defer q.mu.Unlock()

	cur := -1
	for i := range q.rs {
		if q.rs[i] == r {
			cur = i
			break
		}
	}
	if cur >= 0 {
		q.rs = append(q.rs[:cur], q.rs[cur+1:]...)
	}
}

func (q *qreader) read(ctx context.Context, msg *Msg) error {
	q.sem.lock(ctx)
	select {
	case <-ctx.Done():
		return ctx.Err()
	case *msg = <-q.c:
	}
	return msg.err
}

func (q *qreader) listen(ctx context.Context, r *Conn) {
	defer q.rmConn(r)
	defer r.Close()

	for {
		msg := r.read(ctx)
		select {
		case <-ctx.Done():
			return
		default:
			q.c <- msg
			if msg.err != nil {
				return
			}
		}
	}
}

type mwriter struct {
	ctx context.Context
	mu  sync.Mutex
	ws  []*Conn
	sem *semaphore
}

func newMWriter(ctx context.Context) *mwriter {
	return &mwriter{
		ctx: ctx,
		sem: newSemaphore(),
	}
}

func (w *mwriter) Close() error {
	w.mu.Lock()
	var err error
	for _, ww := range w.ws {
		e := ww.Close()
		if e != nil && err == nil {
			err = e
		}
	}
	w.ws = nil
	w.mu.Unlock()
	return err
}

func (mw *mwriter) addConn(w *Conn) {
	mw.mu.Lock()
	mw.sem.enable()
	mw.ws = append(mw.ws, w)
	mw.mu.Unlock()
}

func (mw *mwriter) rmConn(w *Conn) {
	mw.mu.Lock()
	defer mw.mu.Unlock()

	cur := -1
	for i := range mw.ws {
		if mw.ws[i] == w {
			cur = i
			break
		}
	}
	if cur >= 0 {
		mw.ws = append(mw.ws[:cur], mw.ws[cur+1:]...)
	}
}

func (w *mwriter) write(ctx context.Context, msg Msg) error {
<<<<<<< HEAD
	w.sem.lock()
	grp, ctx2 := errgroup.WithContext(ctx)
=======
	w.sem.lock(ctx)
	grp, _ := errgrp.WithContext(ctx)
>>>>>>> 826b120d
	w.mu.Lock()
	for i := range w.ws {
		ww := w.ws[i]
		grp.Go(func() error {
			return ww.SendMsg(ctx2, msg)
		})
	}
	err := grp.Wait()
	w.mu.Unlock()
	return err
}

type semaphore struct {
	ready chan struct{}
}

func newSemaphore() *semaphore {
	return &semaphore{ready: make(chan struct{})}
}

func (sem *semaphore) enable() {
	select {
	case _, ok := <-sem.ready:
		if ok {
			close(sem.ready)
		}
	default:
		close(sem.ready)
	}
}

func (sem *semaphore) lock(ctx context.Context) {
	select {
	case <-ctx.Done():
	case <-sem.ready:
	}
}

var (
	_ rpool = (*qreader)(nil)
	_ wpool = (*mwriter)(nil)
)<|MERGE_RESOLUTION|>--- conflicted
+++ resolved
@@ -9,7 +9,6 @@
 	"io"
 	"sync"
 
-	errgrp "github.com/go-zeromq/zmq4/internal/errgroup"
 	"golang.org/x/sync/errgroup"
 )
 
@@ -167,13 +166,8 @@
 }
 
 func (w *mwriter) write(ctx context.Context, msg Msg) error {
-<<<<<<< HEAD
-	w.sem.lock()
+	w.sem.lock(ctx)
 	grp, ctx2 := errgroup.WithContext(ctx)
-=======
-	w.sem.lock(ctx)
-	grp, _ := errgrp.WithContext(ctx)
->>>>>>> 826b120d
 	w.mu.Lock()
 	for i := range w.ws {
 		ww := w.ws[i]
