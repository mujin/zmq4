--- conflicted
+++ resolved
@@ -33,18 +33,11 @@
 // Handshake implements the ZMTP security handshake according to
 // this security mechanism.
 // see:
-<<<<<<< HEAD
-//  https://rfc.zeromq.org/spec:23/ZMTP/
-//  https://rfc.zeromq.org/spec:24/ZMTP-PLAIN/
-//  https://rfc.zeromq.org/spec:25/ZMTP-CURVE/
-func (sec *security) Handshake(ctx context.Context, conn *zmq4.Conn, server bool) error {
-=======
 //
 //	https://rfc.zeromq.org/spec:23/ZMTP/
 //	https://rfc.zeromq.org/spec:24/ZMTP-PLAIN/
 //	https://rfc.zeromq.org/spec:25/ZMTP-CURVE/
-func (sec *security) Handshake(conn *zmq4.Conn, server bool) error {
->>>>>>> 826b120d
+func (sec *security) Handshake(ctx context.Context, conn *zmq4.Conn, server bool) error {
 	switch {
 	case server:
 		cmd, err := conn.RecvCmd(ctx)
